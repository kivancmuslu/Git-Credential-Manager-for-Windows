﻿using System;
using System.Collections.Generic;
using System.ComponentModel;
using System.Diagnostics;
using System.IO;
using System.Linq;
using System.Runtime.InteropServices;
using System.Text;
using System.Threading.Tasks;
using Microsoft.Alm.Authentication;
using Microsoft.Alm.Git;
using Microsoft.Win32.SafeHandles;

namespace Microsoft.Alm.CredentialHelper
{
    class Program
    {
        public const string Title = "Git Credential Manager for Windows";
        public const string SourceUrl = "https://github.com/Microsoft/Git-Credential-Manager-for-Windows";

        internal const string CommandApprove = "approve";
        internal const string CommandErase = "erase";
        internal const string CommandDeploy = "deploy";
        internal const string CommandFill = "fill";
        internal const string CommandGet = "get";
        internal const string CommandInstall = "install";
        internal const string CommandReject = "reject";
        internal const string CommandRemove = "remove";
        internal const string CommandStore = "store";
        internal const string CommandUninstall = "uninstall";
        internal const string CommandVersion = "version";

        internal const string ConfigAuthortyKey = "authority";
        internal const string ConfigInteractiveKey = "interactive";
        internal const string ConfigUseModalPrompt = "modalprompt";
        internal const string ConfigValidateKey = "validate";
        internal const string ConfigWritelogKey = "writelog";
        internal const string ConfigPreserveCredntials = "preserve";

        private const string ConfigPrefix = "credential";
        private const string SecretsNamespace = "git";
        private static readonly VsoTokenScope VsoCredentialScope = VsoTokenScope.CodeWrite | VsoTokenScope.PackagingRead;
        private static readonly GithubTokenScope GithubCredentialScope = GithubTokenScope.Gist | GithubTokenScope.PublicKeyRead | GithubTokenScope.Repo;
        private static readonly List<string> CommandList = new List<string>
        {
            CommandApprove,
            CommandDeploy,
            CommandErase,
            CommandFill,
            CommandGet,
            CommandInstall,
            CommandReject,
            CommandRemove,
            CommandStore,
            CommandUninstall,
            CommandVersion
        };

        internal static string ExecutablePath
        {
            get
            {
                if (_exeutablePath == null)
                {
                    LoadAssemblyInformation();
                }
                return _exeutablePath;
            }
        }
        private static string _exeutablePath;
        internal static string Location
        {
            get
            {
                if (_location == null)
                {
                    LoadAssemblyInformation();
                }
                return _location;
            }
        }
        private static string _location;
        internal static string Name
        {
            get
            {
                if (_name == null)
                {
                    LoadAssemblyInformation();
                }
                return _name;
            }
        }
        private static string _name;
        internal static Version Version
        {
            get
            {
                if (_version == null)
                {
                    LoadAssemblyInformation();
                }
                return _version;
            }
        }
        private static Version _version;

        // Storing OperationArguments here for the sake of Github ModalPrompts
        private static OperationArguments operationArguments;

        static void Main(string[] args)
        {
            try
            {
                EnableDebugTrace();

                if (args.Length == 0
                    || String.Equals(args[0], "--help", StringComparison.OrdinalIgnoreCase)
                    || String.Equals(args[0], "-h", StringComparison.OrdinalIgnoreCase)
                    || args[0].Contains('?'))
                {
                    PrintHelpMessage();
                    return;
                }

                // list of arg => method associations (case-insensitive)
                Dictionary<string, Action> actions = new Dictionary<string, Action>(StringComparer.OrdinalIgnoreCase)
                {
                    { "approve", Store },
                    { "erase", Erase },
                    { "deploy", Deploy },
                    { "fill", Get },
                    { "get", Get },
                    { "install", Deploy },
                    { "reject", Erase },
                    { "remove", Remove },
                    { "store", Store },
                    { "uninstall", Remove },
                    { "version", PrintVersion },
                };

                // invoke action specified by arg0
                if (actions.ContainsKey(args[0]))
                {
                    actions[args[0]]();
                }
                else
                {
                    // display unknown command error
                    Console.Error.WriteLine("Unknown command '{0}'. Please use {1} ? to display help.", args[0], Program.Name);
                }
            }
            catch (AggregateException exception)
            {
                // print out more useful information when an `AggregateException` is encountered
                Console.Error.WriteLine("Fatal: " + exception.InnerExceptions[0].GetType().Name + " encountered.");
                Trace.WriteLine("Fatal: " + exception.ToString());
                LogEvent(exception.Message, EventLogEntryType.Error);
            }
            catch (Exception exception)
            {
                Console.Error.WriteLine("Fatal: " + exception.GetType().Name + " encountered.");
                Trace.WriteLine("Fatal: " + exception.ToString());
                LogEvent(exception.Message, EventLogEntryType.Error);
            }

            Trace.Flush();
        }

        private static void PrintHelpMessage()
        {
            Trace.WriteLine("Program::PrintHelpMessage");

            Console.Out.WriteLine("usage: git credential-manager [" + String.Join("|", CommandList) + "] [<args>]");
            Console.Out.WriteLine();
            Console.Out.WriteLine("Command Line Options:");
            Console.Out.WriteLine();
            Console.Out.WriteLine("  " + CommandDeploy + "       Deploys the " + Title);
            Console.Out.WriteLine("               package and sets Git configuration to use the helper.");
            Console.Out.WriteLine();
            Console.Out.WriteLine("    " + Installer.ParamPathKey + "     Specifies a path for the installer to deploy to.");
            Console.Out.WriteLine("               If a path is provided, the installer will not seek additional");
            Console.Out.WriteLine("               Git installations to modify.");
            Console.Out.WriteLine();
            Console.Out.WriteLine("    " + Installer.ParamPassiveKey + "  Instructs the installer to not prompt the user for input");
            Console.Out.WriteLine("               during deployment and restricts output to error messages only.");
            Console.Out.WriteLine("               When combined with " + Installer.ParamForceKey + " all output is eliminated; only the");
            Console.Out.WriteLine("               return code can be used to validate success.");
            Console.Out.WriteLine();
            Console.Out.WriteLine("    " + Installer.ParamForceKey + "    Instructs the installer to proceed with deployment even if");
            Console.Out.WriteLine("               prerequisites are not met or errors are encountered.");
            Console.Out.WriteLine("               When combined with " + Installer.ParamPassiveKey + " all output is eliminated; only the");
            Console.Out.WriteLine("               return code can be used to validate success.");
            Console.Out.WriteLine();
            Console.Out.WriteLine("  " + CommandRemove + "       Removes the " + Title);
            Console.Out.WriteLine("               package and unsets Git configuration to no longer use the helper.");
            Console.Out.WriteLine();
            Console.Out.WriteLine("    " + Installer.ParamPathKey + "     Specifies a path for the installer to remove from.");
            Console.Out.WriteLine("               If a path is provided, the installer will not seek additional");
            Console.Out.WriteLine("               Git installations to modify.");
            Console.Out.WriteLine();
            Console.Out.WriteLine("    " + Installer.ParamPassiveKey + "  Instructs the installer to not prompt the user for input");
            Console.Out.WriteLine("               during removal and restricts output to error messages only.");
            Console.Out.WriteLine("               When combined with " + Installer.ParamForceKey + " all output is eliminated; only the");
            Console.Out.WriteLine("               return code can be used to validate success.");
            Console.Out.WriteLine();
            Console.Out.WriteLine("    " + Installer.ParamForceKey + "    Instructs the installer to proceed with removal even if");
            Console.Out.WriteLine("               prerequisites are not met or errors are encountered.");
            Console.Out.WriteLine("               When combined with " + Installer.ParamPassiveKey + " all output is eliminated; only the");
            Console.Out.WriteLine("               return code can be used to validate success.");
            Console.Out.WriteLine();
            Console.Out.WriteLine("  " + CommandVersion + "       Displays the current version.");
            Console.Out.WriteLine();
            Console.Out.WriteLine("Git Configuration Options:");
            Console.Out.WriteLine();
            Console.Out.WriteLine("  " + ConfigAuthortyKey + "    Defines the type of authentication to be used.");
            Console.Out.WriteLine("               Supports Auto, Basic, AAD, MSA, and Integrated.");
            Console.Out.WriteLine("               Default is Auto.");
            Console.Out.WriteLine();
            Console.Out.WriteLine("      `git config --global credential.microsoft.visualstudio.com." + ConfigAuthortyKey + " AAD`");
            Console.Out.WriteLine();
            Console.Out.WriteLine("  " + ConfigInteractiveKey + "  Specifies if user can be prompted for credentials or not.");
            Console.Out.WriteLine("               Supports Auto, Always, or Never. Defaults to Auto.");
            Console.Out.WriteLine("               Only used by AAD, MSA, and Github authority.");
            Console.Out.WriteLine();
            Console.Out.WriteLine("      `git config --global credential.microsoft.visualstudio.com." + ConfigInteractiveKey + " never`");
            Console.Out.WriteLine();
            Console.Out.WriteLine("  " + ConfigUseModalPrompt + "  Forces authentication to use a modal dialog instead of");
            Console.Out.WriteLine("               asking for credentials at the command prompt.");
            Console.Out.WriteLine("               Only used by Basic authority.");
            Console.Out.WriteLine("               Defaults to FALSE.");
            Console.Out.WriteLine();
            Console.Out.WriteLine("      `git config --global credential." + ConfigUseModalPrompt + " true`");
            Console.Out.WriteLine();
            Console.Out.WriteLine("  " + ConfigValidateKey + "     Causes validation of credentials before supplying them");
            Console.Out.WriteLine("               to Git. Invalid credentials get a refresh attempt");
            Console.Out.WriteLine("               before failing. Incurs some minor overhead.");
            Console.Out.WriteLine("               Defaults to TRUE. Ignored by Basic authority.");
            Console.Out.WriteLine();
            Console.Out.WriteLine("      `git config --global credential.microsoft.visualstudio.com." + ConfigValidateKey + " false`");
            Console.Out.WriteLine();
            Console.Out.WriteLine("  " + ConfigPreserveCredntials + "     Prevents the deletion of credentials even when they are");
            Console.Out.WriteLine("               reported as invlaid by Git. Can lead to lockout situations once credentials");
            Console.Out.WriteLine("               expire and until those credentials are manually removed.");
            Console.Out.WriteLine("               Defaults to FALSE.");
            Console.Out.WriteLine();
            Console.Out.WriteLine("      `git config --global credential.microsoft.visualstudio.com." + ConfigPreserveCredntials + " true`");
            Console.Out.WriteLine();
            Console.Out.WriteLine("  " + ConfigWritelogKey + "     Enables trace logging of all activities. Logs are written to");
            Console.Out.WriteLine("               the local .git/ folder at the root of the repository.");
            Console.Out.WriteLine("               Defaults to FALSE.");
            Console.Out.WriteLine();
            Console.Out.WriteLine("      `git config --global credential." + ConfigWritelogKey + " true`");
            Console.Out.WriteLine();
            Console.Out.WriteLine("Sample Configuration:");
            Console.Out.WriteLine();
            Console.Out.WriteLine(@"  [credential ""microsoft.visualstudio.com""]");
            Console.Out.WriteLine(@"      " + ConfigAuthortyKey + " = AAD");
            Console.Out.WriteLine(@"      " + ConfigInteractiveKey + " = never");
            Console.Out.WriteLine(@"      " + ConfigValidateKey + " = false");
            Console.Out.WriteLine(@"  [credential ""visualstudio.com""]");
            Console.Out.WriteLine(@"      " + ConfigAuthortyKey + " = MSA");
            Console.Out.WriteLine(@"  [credential]");
            Console.Out.WriteLine(@"      helper = manager");
            Console.Out.WriteLine(@"      " + ConfigWritelogKey + " = true");
            Console.Out.WriteLine();
        }

        private static void Erase()
        {
            // parse the operations arguments from stdin (this is how git sends commands)
            // see: https://www.kernel.org/pub/software/scm/git/docs/technical/api-credentials.html
            // see: https://www.kernel.org/pub/software/scm/git/docs/git-credential.html
            operationArguments = new OperationArguments(Console.In);

            Debug.Assert(operationArguments != null, "The operationArguments is null");
            Debug.Assert(operationArguments.TargetUri != null, "The operationArgument.TargetUri is null");

            LoadOperationArguments(operationArguments);
            EnableTraceLogging(operationArguments);

            Trace.WriteLine("Program::Erase");
            Trace.WriteLine("   targetUri = " + operationArguments.TargetUri);

            if (operationArguments.PreserveCredentials)
            {
                Trace.WriteLine("   " + ConfigPreserveCredntials + " = true");
                Trace.WriteLine("   cancelling erase request.");
                return;
            }

            BaseAuthentication authentication = CreateAuthentication(operationArguments);

            switch (operationArguments.Authority)
            {
                default:
                case AuthorityType.Basic:
                    authentication.DeleteCredentials(operationArguments.TargetUri);
                    break;

                case AuthorityType.AzureDirectory:
                case AuthorityType.MicrosoftAccount:
                    BaseVsoAuthentication vsoAuth = authentication as BaseVsoAuthentication;
                    vsoAuth.DeleteCredentials(operationArguments.TargetUri);
                    break;
            }
        }

        private static void Get()
        {
            const string AadMsaAuthFailureMessage = "Logon failed, use ctrl+c to cancel basic credential prompt.";
            const string GitHubAuthFailureMessage = "Logon failed, use ctrl+c to cancel basic credential prompt.";

            // parse the operations arguments from stdin (this is how git sends commands)
            // see: https://www.kernel.org/pub/software/scm/git/docs/technical/api-credentials.html
            // see: https://www.kernel.org/pub/software/scm/git/docs/git-credential.html
            operationArguments = new OperationArguments(Console.In);

            Debug.Assert(operationArguments != null, "The operationArguments is null");
            Debug.Assert(operationArguments.TargetUri != null, "The operationArgument.TargetUri is null");

            LoadOperationArguments(operationArguments);
            EnableTraceLogging(operationArguments);

            Trace.WriteLine("Program::Get");
            Trace.WriteLine("   targetUri = " + operationArguments.TargetUri);

            BaseAuthentication authentication = CreateAuthentication(operationArguments);
            Credential credentials = null;

            switch (operationArguments.Authority)
            {
                default:
                case AuthorityType.Basic:
                    if (authentication.GetCredentials(operationArguments.TargetUri, out credentials))
                    {
                        Trace.WriteLine("   credentials found");
                        operationArguments.SetCredentials(credentials);
                    }
                    else if (operationArguments.UseModalUi)
                    {
                        // display the modal dialog
                        string username;
                        string password;
                        if (PromptForCredentials(operationArguments.TargetUri, out username, out password))
                        {
                            // set the credentials object
                            // no need to save the credentials explicitly, as Git will call back
                            // with a store command if the credentials are valid.
                            credentials = new Credential(username, password);
                        }
                    }
                    break;

                case AuthorityType.AzureDirectory:
                    VsoAadAuthentication aadAuth = authentication as VsoAadAuthentication;

                    Task.Run(async () =>
                    {
                        // attmempt to get cached creds -> refresh creds -> non-interactive logon -> interactive logon
                        // note that AAD "credentials" are always scoped access tokens
                        if (((operationArguments.Interactivity != Interactivity.Always
                                && aadAuth.GetCredentials(operationArguments.TargetUri, out credentials)
                                && (!operationArguments.ValidateCredentials
                                    || await aadAuth.ValidateCredentials(operationArguments.TargetUri, credentials)))
                            || (operationArguments.Interactivity != Interactivity.Always
                                && await aadAuth.RefreshCredentials(operationArguments.TargetUri, true)
                                && aadAuth.GetCredentials(operationArguments.TargetUri, out credentials)
                                && (!operationArguments.ValidateCredentials
                                    || await aadAuth.ValidateCredentials(operationArguments.TargetUri, credentials)))
                            || (operationArguments.Interactivity != Interactivity.Always
                                    && await aadAuth.NoninteractiveLogon(operationArguments.TargetUri, true)
                                    && aadAuth.GetCredentials(operationArguments.TargetUri, out credentials)
                                && (!operationArguments.ValidateCredentials
                                    || await aadAuth.ValidateCredentials(operationArguments.TargetUri, credentials)))
                            || (operationArguments.Interactivity != Interactivity.Never
                                && aadAuth.InteractiveLogon(operationArguments.TargetUri, true))
                                && aadAuth.GetCredentials(operationArguments.TargetUri, out credentials)
                                && (!operationArguments.ValidateCredentials
                                    || await aadAuth.ValidateCredentials(operationArguments.TargetUri, credentials))))
                        {
                            Trace.WriteLine("   credentials found");
                            operationArguments.SetCredentials(credentials);
                            LogEvent("Azure Directory credentials for " + operationArguments.TargetUri + " successfully retrieved.", EventLogEntryType.SuccessAudit);
                        }
                        else
                        {
                            Console.Error.WriteLine(AadMsaAuthFailureMessage);
                            LogEvent("Failed to retrieve Azure Directory credentials for " + operationArguments.TargetUri + ".", EventLogEntryType.FailureAudit);
                        }
                    }).Wait();
                    break;

                case AuthorityType.MicrosoftAccount:
                    VsoMsaAuthentication msaAuth = authentication as VsoMsaAuthentication;

                    Task.Run(async () =>
                    {
                        // attmempt to get cached creds -> refresh creds -> interactive logon
                        // note that MSA "credentials" are always scoped access tokens
                        if (((operationArguments.Interactivity != Interactivity.Always
                                && msaAuth.GetCredentials(operationArguments.TargetUri, out credentials)
                                && (!operationArguments.ValidateCredentials
                                    || await msaAuth.ValidateCredentials(operationArguments.TargetUri, credentials)))
                            || (operationArguments.Interactivity != Interactivity.Always
                                && await msaAuth.RefreshCredentials(operationArguments.TargetUri, true)
                                && msaAuth.GetCredentials(operationArguments.TargetUri, out credentials)
                                && (!operationArguments.ValidateCredentials
                                    || await msaAuth.ValidateCredentials(operationArguments.TargetUri, credentials)))
                            || (operationArguments.Interactivity != Interactivity.Never
                                && msaAuth.InteractiveLogon(operationArguments.TargetUri, true))
                                && msaAuth.GetCredentials(operationArguments.TargetUri, out credentials)
                                && (!operationArguments.ValidateCredentials
                                    || await msaAuth.ValidateCredentials(operationArguments.TargetUri, credentials))))
                        {
                            Trace.WriteLine("   credentials found");
                            operationArguments.SetCredentials(credentials);
                            LogEvent("Microsoft Live credentials for " + operationArguments.TargetUri + " successfully retrieved.", EventLogEntryType.SuccessAudit);
                        }
                        else
                        {
                            Console.Error.WriteLine(AadMsaAuthFailureMessage);
                            LogEvent("Failed to retrieve Microsoft Live credentials for " + operationArguments.TargetUri + ".", EventLogEntryType.FailureAudit);
                        }
                    }).Wait();
                    break;

                case AuthorityType.GitHub:
                    GithubAuthentication ghAuth = authentication as GithubAuthentication;

                    Task.Run(async () =>
                    {
                        if ((operationArguments.Interactivity != Interactivity.Always
                                && ghAuth.GetCredentials(operationArguments.TargetUri, out credentials)
                                && (!operationArguments.ValidateCredentials
                                    || await ghAuth.ValidateCredentials(operationArguments.TargetUri, credentials)))
                            || (operationArguments.Interactivity != Interactivity.Never
                                && ghAuth.InteractiveLogon(operationArguments.TargetUri, out credentials)
                                && ghAuth.GetCredentials(operationArguments.TargetUri, out credentials)
                                && (!operationArguments.ValidateCredentials
                                    || await ghAuth.ValidateCredentials(operationArguments.TargetUri, credentials))))
                        {
                            Trace.WriteLine("   credentials found");
                            operationArguments.SetCredentials(credentials);
                            LogEvent("GitHub credentials for " + operationArguments.TargetUri + " successfully retrieved.", EventLogEntryType.SuccessAudit);
                        }
                        else
                        {
                            Console.Error.WriteLine(GitHubAuthFailureMessage);
                            LogEvent("Failed to retrieve GitHub credentials for " + operationArguments.TargetUri + ".", EventLogEntryType.FailureAudit);
                        }
                    }).Wait();
                    break;

                case AuthorityType.Integrated:
                    credentials = new Credential(String.Empty, String.Empty);
                    operationArguments.SetCredentials(credentials);
                    break;
            }

            Console.Out.Write(operationArguments);
        }

        private static void Store()
        {
            // parse the operations arguments from stdin (this is how git sends commands)
            // see: https://www.kernel.org/pub/software/scm/git/docs/technical/api-credentials.html
            // see: https://www.kernel.org/pub/software/scm/git/docs/git-credential.html
            operationArguments = new OperationArguments(Console.In);

            Debug.Assert(operationArguments != null, "The operationArguments is null");
            Debug.Assert(operationArguments.Username != null, "The operaionArgument.Username is null");
            Debug.Assert(operationArguments.TargetUri != null, "The operationArgument.TargetUri is null");

            LoadOperationArguments(operationArguments);
            EnableTraceLogging(operationArguments);

            Trace.WriteLine("Program::Store");
            Trace.WriteLine("   targetUri = " + operationArguments.TargetUri);

            BaseAuthentication authentication = CreateAuthentication(operationArguments);
            Credential credentials = new Credential(operationArguments.Username, operationArguments.Password);
            authentication.SetCredentials(operationArguments.TargetUri, credentials);
        }

        private static void PrintVersion()
        {
            Trace.WriteLine("Program::Version");

            Console.Out.WriteLine("{0} version {1}", Title, Version.ToString(3));
        }

        private static void Deploy()
        {
            Trace.WriteLine("Program::Deploy");

            var installer = new Installer();
            installer.DeployConsole();

            Trace.WriteLine(String.Format("   Installer result = {0}.", installer.Result));
            Trace.WriteLine(String.Format("   Installer exit code = {0}.", installer.ExitCode));

            Environment.Exit(installer.ExitCode);
        }

        private static void Remove()
        {
            Trace.WriteLine("Program::Remove");

            var installer = new Installer();
            installer.RemoveConsole();

            Trace.WriteLine(String.Format("   Installer result = {0}.", installer.Result));
            Trace.WriteLine(String.Format("   Installer exit code = {0}.", installer.ExitCode));

            Environment.Exit(installer.ExitCode);
        }

        private static BaseAuthentication CreateAuthentication(OperationArguments operationArguments)
        {
            Debug.Assert(operationArguments != null, "The operationArguments is null");

            Trace.WriteLine("Program::CreateAuthentication");

            var secrets = new SecretStore(SecretsNamespace);
            BaseAuthentication authority = null;

            switch (operationArguments.Authority)
            {
                case AuthorityType.Auto:
                    Trace.WriteLine("   detecting authority type");

                    // detect the authority
                    if (BaseVsoAuthentication.GetAuthentication(operationArguments.TargetUri,
                                                                VsoCredentialScope,
                                                                secrets,
                                                                null,
                                                                out authority)
                        || GithubAuthentication.GetAuthentication(operationArguments.TargetUri,
                                                                  GithubCredentialScope,
                                                                  secrets,
                                                                  GithubCredentialPrompt,
                                                                  GithubAuthCodePrompt,
                                                                  null,
                                                                  out authority))
                    {
                        // set the authority type based on the returned value
                        if (authority is VsoMsaAuthentication)
                        {
                            operationArguments.Authority = AuthorityType.MicrosoftAccount;
                            goto case AuthorityType.MicrosoftAccount;
                        }
                        else if (authority is VsoAadAuthentication)
                        {
                            operationArguments.Authority = AuthorityType.AzureDirectory;
                            goto case AuthorityType.AzureDirectory;
                        }
                        else if (authority is GithubAuthentication)
                        {
                            operationArguments.Authority = AuthorityType.GitHub;
                            goto case AuthorityType.GitHub;
                        }
                    }

                    operationArguments.Authority = AuthorityType.Basic;
                    goto case AuthorityType.Basic;

                case AuthorityType.AzureDirectory:
                    Trace.WriteLine("   authority is Azure Directory");

                    Guid tenantId = Guid.Empty;
                    // return the allocated authority or a generic AAD backed VSO authentication object
                    return authority ?? new VsoAadAuthentication(Guid.Empty, VsoCredentialScope, secrets);

                case AuthorityType.Basic:
                default:
                    Trace.WriteLine("   authority is basic");

                    // return a generic username + password authentication object
                    return authority ?? new BasicAuthentication(secrets);

                case AuthorityType.GitHub:
                    Trace.WriteLine("   authority it GitHub");

                    // return a GitHub authenitcation object
                    return authority ?? new GithubAuthentication(GithubCredentialScope,
                                                                 secrets,
                                                                 GithubCredentialPrompt,
                                                                 GithubAuthCodePrompt,
                                                                 null);

                case AuthorityType.MicrosoftAccount:
                    Trace.WriteLine("   authority is Microsoft Live");

                    // return the allocated authority or a generic MSA backed VSO authentication object
                    return authority ?? new VsoMsaAuthentication(VsoCredentialScope, secrets);
            }
        }

        private static void LoadAssemblyInformation()
        {
            var assembly = System.Reflection.Assembly.GetEntryAssembly();
            var asseName = assembly.GetName();

            _exeutablePath = assembly.Location;
            _location = Path.GetDirectoryName(_exeutablePath);
            _name = asseName.Name;
            _version = asseName.Version;
        }

        private static void LoadOperationArguments(OperationArguments operationArguments)
        {
            Debug.Assert(operationArguments != null, "The operationsArguments parameter is null.");

            Trace.WriteLine("Program::LoadOperationArguments");

            Configuration config = new Configuration();
            Configuration.Entry entry;

            if (config.TryGetEntry(ConfigPrefix, operationArguments.TargetUri, ConfigAuthortyKey, out entry))
            {
                Trace.WriteLine("   " + ConfigAuthortyKey + " = " + entry.Value);

                if (String.Equals(entry.Value, "MSA", StringComparison.OrdinalIgnoreCase)
                    || String.Equals(entry.Value, "Microsoft", StringComparison.OrdinalIgnoreCase)
                    || String.Equals(entry.Value, "MicrosoftAccount", StringComparison.OrdinalIgnoreCase)
                    || String.Equals(entry.Value, "Live", StringComparison.OrdinalIgnoreCase)
                    || String.Equals(entry.Value, "LiveConnect", StringComparison.OrdinalIgnoreCase)
                    || String.Equals(entry.Value, "LiveID", StringComparison.OrdinalIgnoreCase))
                {
                    operationArguments.Authority = AuthorityType.MicrosoftAccount;
                }
                else if (String.Equals(entry.Value, "AAD", StringComparison.OrdinalIgnoreCase)
                         || String.Equals(entry.Value, "Azure", StringComparison.OrdinalIgnoreCase)
                         || String.Equals(entry.Value, "AzureDirectory", StringComparison.OrdinalIgnoreCase))
                {
                    operationArguments.Authority = AuthorityType.AzureDirectory;
                }
                else if (String.Equals(entry.Value, "Integrated", StringComparison.OrdinalIgnoreCase)
                         || String.Equals(entry.Value, "NTLM", StringComparison.OrdinalIgnoreCase)
                         || String.Equals(entry.Value, "Kerberos", StringComparison.OrdinalIgnoreCase)
                         || String.Equals(entry.Value, "SSO", StringComparison.OrdinalIgnoreCase))
                {
                    operationArguments.Authority = AuthorityType.Integrated;
                }
                else
                {
                    operationArguments.Authority = AuthorityType.Basic;
                }
            }

            if (config.TryGetEntry(ConfigPrefix, operationArguments.TargetUri, ConfigInteractiveKey, out entry))
            {
                Trace.WriteLine("   " + ConfigInteractiveKey + " = " + entry.Value);

                if (String.Equals("always", entry.Value, StringComparison.OrdinalIgnoreCase)
                    || String.Equals("true", entry.Value, StringComparison.OrdinalIgnoreCase)
                    || String.Equals("force", entry.Value, StringComparison.OrdinalIgnoreCase))
                {
                    operationArguments.Interactivity = Interactivity.Always;
                }
                else if (String.Equals("never", entry.Value, StringComparison.OrdinalIgnoreCase)
                         || String.Equals("false", entry.Value, StringComparison.OrdinalIgnoreCase))
                {
                    operationArguments.Interactivity = Interactivity.Never;
                }
            }

            if (config.TryGetEntry(ConfigPrefix, operationArguments.TargetUri, ConfigValidateKey, out entry))
            {
                Trace.WriteLine("   " + ConfigValidateKey + " = " + entry.Value);

                bool validate = operationArguments.ValidateCredentials;
                if (Boolean.TryParse(entry.Value, out validate))
                {
                    operationArguments.ValidateCredentials = validate;
                }
            }

            if (config.TryGetEntry(ConfigPrefix, operationArguments.TargetUri, ConfigWritelogKey, out entry))
            {
                Trace.WriteLine("   " + ConfigWritelogKey + " = " + entry.Value);

                bool writelog = operationArguments.WriteLog;
                if (Boolean.TryParse(entry.Value, out writelog))
                {
                    operationArguments.WriteLog = writelog;
                }
            }

            if (config.TryGetEntry(ConfigPrefix, operationArguments.TargetUri, ConfigUseModalPrompt, out entry))
            {
                Trace.WriteLine("   " + ConfigUseModalPrompt + " = " + entry.Value);

                bool usemodel = operationArguments.UseModalUi;
                if (Boolean.TryParse(entry.Value, out usemodel))
                {
                    operationArguments.UseModalUi = usemodel;
                }
            }

            if (config.TryGetEntry(ConfigPrefix, operationArguments.TargetUri, ConfigPreserveCredntials, out entry))
            {
                Trace.WriteLine("   " + ConfigPreserveCredntials + " = " + entry.Value);

                bool preserveCredentials = operationArguments.UseModalUi;
                if (Boolean.TryParse(entry.Value, out preserveCredentials))
                {
                    operationArguments.PreserveCredentials = preserveCredentials;
                }
            }
        }

        private static void LogEvent(string message, EventLogEntryType eventType)
        {
            //const string EventSource = "Git Credential Manager";

            ///*** commented out due to UAC issues which require a proper installer to work around ***/

            //Trace.WriteLine("Program::LogEvent");

            //if (!EventLog.SourceExists(EventSource))
            //{
            //    EventLog.CreateEventSource(EventSource, "Application");

            //    Trace.WriteLine("   event source created");
            //}

            //EventLog.WriteEntry(EventSource, message, eventType);

            //Trace.WriteLine("   " + eventType + "event written");
        }

        private static void EnableTraceLogging(OperationArguments operationArguments)
        {
            const int LogFileMaxLength = 8 * 1024 * 1024; // 8 MB

            Trace.WriteLine("Program::EnableTraceLogging");

            if (operationArguments.WriteLog)
            {
                Trace.WriteLine("   trace logging enabled");

                string gitConfigPath;
                if (Where.GitLocalConfig(out gitConfigPath))
                {
                    Trace.WriteLine("   git local config found at " + gitConfigPath);

                    string dotGitPath = Path.GetDirectoryName(gitConfigPath);
                    string logFilePath = Path.Combine(dotGitPath, Path.ChangeExtension(ConfigPrefix, ".log"));
                    string logFileName = operationArguments.TargetUri.ToString();

                    FileInfo logFileInfo = new FileInfo(logFilePath);
                    if (logFileInfo.Exists && logFileInfo.Length > LogFileMaxLength)
                    {
                        for (int i = 1; i < Int32.MaxValue; i++)
                        {
                            string moveName = String.Format("{0}{1:000}.log", ConfigPrefix, i);
                            string movePath = Path.Combine(dotGitPath, moveName);

                            if (!File.Exists(movePath))
                            {
                                logFileInfo.MoveTo(movePath);
                                break;
                            }
                        }
                    }

                    Trace.WriteLine("   trace log destination is " + logFilePath);

                    var listener = new TextWriterTraceListener(logFilePath, logFileName);
                    Trace.Listeners.Add(listener);

                    // write a small header to help with identifying new log entries
                    listener.WriteLine(Environment.NewLine);
                    listener.WriteLine(String.Format("Log Start ({0:u})", DateTimeOffset.Now));
                    listener.WriteLine(String.Format("Microsoft {0} version {0}", Program.Title, Version.ToString(3)));
                }
            }
        }

        private static bool CustomPromptForCredentials( Uri targetUri, out string username, out string password, string message ) {
            NativeMethods.CredentialUiInfo credUiInfo = new NativeMethods.CredentialUiInfo {
                BannerArt = IntPtr.Zero,
                CaptionText = Title,
                MessageText = message,
                Parent = IntPtr.Zero,
                Size = Marshal.SizeOf( typeof( NativeMethods.CredentialUiInfo ) )
            };

            bool saveCredentials = false;
            NativeMethods.CredentialPackFlags authPackage = NativeMethods.CredentialPackFlags.None;
            IntPtr packedAuthBufferPtr = IntPtr.Zero;
            uint packedAuthBufferSize = 0;
            NativeMethods.CredentialUiWindowsFlags flags = NativeMethods.CredentialUiWindowsFlags.Generic;

            try {
                int result;
                if ( ( result = NativeMethods.CredUIPromptForWindowsCredentials( ref credUiInfo,
                                                                              0,
                                                                              ref authPackage,
                                                                              IntPtr.Zero,
                                                                              0,
                                                                              out packedAuthBufferPtr,
                                                                              out packedAuthBufferSize,
                                                                              ref saveCredentials,
                                                                              flags ) ) != NativeMethods.Win32Error.Success ) {
                    username = null;
                    password = null;

                    return false;
                }

                StringBuilder usernameBuffer = new StringBuilder( 512 );
                StringBuilder domainBuffer = new StringBuilder( 256 );
                StringBuilder passwordBuffer = new StringBuilder( 512 );
                int usernameLen = usernameBuffer.Capacity;
                int passwordLen = passwordBuffer.Capacity;
                int domainLen = domainBuffer.Capacity;

                if ( !NativeMethods.CredUnPackAuthenticationBuffer( authPackage,
                                                                  packedAuthBufferPtr,
                                                                  packedAuthBufferSize,
                                                                  usernameBuffer,
                                                                  ref usernameLen,
                                                                  domainBuffer,
                                                                  ref domainLen,
                                                                  passwordBuffer,
                                                                  ref passwordLen ) ) {
                    username = null;
                    password = null;

                    return false;
                }

                username = usernameBuffer.ToString();
                password = passwordBuffer.ToString();

                return true;
            } catch { throw; } finally {
                if ( packedAuthBufferPtr != IntPtr.Zero ) {
                    Marshal.FreeHGlobal( packedAuthBufferPtr );
                }
            }
        }

        private static bool GithubCredentialModalPrompt( Uri targetUri, out string username, out string password ) {
            return PromptForCredentials( targetUri, out username, out password );
        }

        private static bool GithubAuthCodeModalPrompt( Uri targetUri, GithubAuthenticationResultType resultType, out string authenticationCode ) {
            string username;
            string password;

            var result = CustomPromptForCredentials( targetUri, out username, out password,
                string.Format( "Enter {0} authentication code for {1}://{2}.",
                    resultType == GithubAuthenticationResultType.TwoFactorApp ? "app" : "sms",
                    targetUri.Scheme, targetUri.DnsSafeHost ) );

            authenticationCode = "";

            if ( !string.IsNullOrWhiteSpace( username ) ) {
                authenticationCode = username;
            } else if ( !string.IsNullOrWhiteSpace( password ) ) {
                authenticationCode = password;
            } else {
                authenticationCode = null;
            }

            return authenticationCode != null;
        }

        private static bool GithubCredentialPrompt(Uri targetUri, out string username, out string password)
        {
            if ( operationArguments.UseModalUi ) {
                return GithubCredentialModalPrompt( targetUri, out username, out password );
            }

            // ReadConsole 32768 fail, 32767 ok 
            // @linquize [https://github.com/Microsoft/Git-Credential-Manager-for-Windows/commit/a62b9a19f430d038dcd85a610d97e5f763980f85]
            const int BufferReadSize = 16 * 1024;

            Debug.Assert(targetUri != null);

            Trace.WriteLine("Program::GithubCredentialPrompt");

            StringBuilder buffer = new StringBuilder(BufferReadSize);
            uint read = 0;
            uint written = 0;

            username = null;
            password = null;

            NativeMethods.FileAccess fileAccessFlags = NativeMethods.FileAccess.GenericRead | NativeMethods.FileAccess.GenericWrite;
            NativeMethods.FileAttributes fileAttributes = NativeMethods.FileAttributes.Normal;
            NativeMethods.FileCreationDisposition fileCreationDisposition = NativeMethods.FileCreationDisposition.OpenExisting;
            NativeMethods.FileShare fileShareFlags = NativeMethods.FileShare.Read | NativeMethods.FileShare.Write;

            using (SafeFileHandle stdout = NativeMethods.CreateFile(NativeMethods.ConsoleOutName, fileAccessFlags, fileShareFlags, IntPtr.Zero, fileCreationDisposition, fileAttributes, IntPtr.Zero))
            using (SafeFileHandle stdin = NativeMethods.CreateFile(NativeMethods.ConsoleInName, fileAccessFlags, fileShareFlags, IntPtr.Zero, fileCreationDisposition, fileAttributes, IntPtr.Zero))
            {
                // read the current console mode
                NativeMethods.ConsoleMode consoleMode;
                if (!NativeMethods.GetConsoleMode(stdin, out consoleMode))
                {
                    int error = Marshal.GetLastWin32Error();
                    throw new Win32Exception(error, "Unable to determine console mode (" + NativeMethods.Win32Error.GetText(error) + ").");
                }

                Trace.WriteLine("   console mode = " + consoleMode);

                // instruct the user as to what they are expected to do
                buffer.Append("Please enter your GitHub credentials for ")
                      .Append(targetUri.Scheme)
                      .Append("://")
                      .Append(targetUri.DnsSafeHost)
                      .Append(targetUri.PathAndQuery)
                      .AppendLine();
                if (!NativeMethods.WriteConsole(stdout, buffer, (uint)buffer.Length, out written, IntPtr.Zero))
                {
                    int error = Marshal.GetLastWin32Error();
                    throw new Win32Exception(error, "Unable to write to standard output (" + NativeMethods.Win32Error.GetText(error) + ").");
                }

                // clear the buffer for the next operation
                buffer.Clear();

                // prompt the user for the username wanted
                buffer.Append("username: ");
                if (!NativeMethods.WriteConsole(stdout, buffer, (uint)buffer.Length, out written, IntPtr.Zero))
                {
                    int error = Marshal.GetLastWin32Error();
                    throw new Win32Exception(error, "Unable to write to standard output (" + NativeMethods.Win32Error.GetText(error) + ").");
                }

                // clear the buffer for the next operation
                buffer.Clear();

                // read input from the user
                if (!NativeMethods.ReadConsole(stdin, buffer, BufferReadSize, out read, IntPtr.Zero))
                {
                    int error = Marshal.GetLastWin32Error();
                    throw new Win32Exception(error, "Unable to read from standard input (" + NativeMethods.Win32Error.GetText(error) + ").");
                }

                // record input from the user into local storage, stripping any eol chars
                username = buffer.ToString(0, (int)read);
                username = username.Trim(Environment.NewLine.ToCharArray());

                // clear the buffer for the next operation
                buffer.Clear();

                // set the console mode to current without echo input
                NativeMethods.ConsoleMode consoleMode2 = consoleMode ^ NativeMethods.ConsoleMode.EchoInput;

                try
                {
                    if (!NativeMethods.SetConsoleMode(stdin, consoleMode2))
                    {
                        int error = Marshal.GetLastWin32Error();
                        throw new Win32Exception(error, "Unable to set console mode (" + NativeMethods.Win32Error.GetText(error) + ").");
                    }

                    Trace.WriteLine("   console mode = " + consoleMode2);

                    // prompt the user for password
                    buffer.Append("password: ");
                    if (!NativeMethods.WriteConsole(stdout, buffer, (uint)buffer.Length, out written, IntPtr.Zero))
                    {
                        int error = Marshal.GetLastWin32Error();
                        throw new Win32Exception(error, "Unable to write to standard output (" + NativeMethods.Win32Error.GetText(error) + ").");
                    }

                    // clear the buffer for the next operation
                    buffer.Clear();

                    // read input from the user
                    if (!NativeMethods.ReadConsole(stdin, buffer, BufferReadSize, out read, IntPtr.Zero))
                    {
                        int error = Marshal.GetLastWin32Error();
                        throw new Win32Exception(error, "Unable to read from standard input (" + NativeMethods.Win32Error.GetText(error) + ").");
                    }

                    // record input from the user into local storage, stripping any eol chars
                    password = buffer.ToString(0, (int)read);
                    password = password.Trim(Environment.NewLine.ToCharArray());
                }
                catch { throw; }
                finally
                {
                    // restore the console mode to its original value
                    if (!NativeMethods.SetConsoleMode(stdin, consoleMode))
                    {
                        int error = Marshal.GetLastWin32Error();
                        throw new Win32Exception(error, "Unable to set console mode (" + NativeMethods.Win32Error.GetText(error) + ").");
                    }

                    Trace.WriteLine("   console mode = " + consoleMode);
                }
            }

            return username != null
                && password != null;
        }

        private static bool GithubAuthCodePrompt(Uri targetUri, GithubAuthenticationResultType resultType, out string authenticationCode)
        {
            if ( operationArguments.UseModalUi ) {
                return GithubAuthCodeModalPrompt( targetUri, resultType, out authenticationCode );
            }

            // ReadConsole 32768 fail, 32767 ok 
            // @linquize [https://github.com/Microsoft/Git-Credential-Manager-for-Windows/commit/a62b9a19f430d038dcd85a610d97e5f763980f85]
            const int BufferReadSize = 16 * 1024;

            Debug.Assert(targetUri != null);

            Trace.WriteLine("Program::GithubAuthCodePrompt");

            StringBuilder buffer = new StringBuilder(BufferReadSize);
            uint read = 0;
            uint written = 0;

            authenticationCode = null;

            NativeMethods.FileAccess fileAccessFlags = NativeMethods.FileAccess.GenericRead | NativeMethods.FileAccess.GenericWrite;
            NativeMethods.FileAttributes fileAttributes = NativeMethods.FileAttributes.Normal;
            NativeMethods.FileCreationDisposition fileCreationDisposition = NativeMethods.FileCreationDisposition.OpenExisting;
            NativeMethods.FileShare fileShareFlags = NativeMethods.FileShare.Read | NativeMethods.FileShare.Write;

            using (SafeFileHandle stdout = NativeMethods.CreateFile(NativeMethods.ConsoleOutName, fileAccessFlags, fileShareFlags, IntPtr.Zero, fileCreationDisposition, fileAttributes, IntPtr.Zero))
            using (SafeFileHandle stdin = NativeMethods.CreateFile(NativeMethods.ConsoleInName, fileAccessFlags, fileShareFlags, IntPtr.Zero, fileCreationDisposition, fileAttributes, IntPtr.Zero))
            {
                string type = resultType == GithubAuthenticationResultType.TwoFactorApp
                    ? "app"
                    : "sms";

                Trace.WriteLine("   2fa type = " + type);

                buffer.AppendLine()
                      .Append("authcode (")
                      .Append(type)
                      .Append("): ");

                if (!NativeMethods.WriteConsole(stdout, buffer, (uint)buffer.Length, out written, IntPtr.Zero))
                {
                    int error = Marshal.GetLastWin32Error();
                    throw new Win32Exception(error, "Unable to write to standard output (" + NativeMethods.Win32Error.GetText(error) + ").");
                }
                buffer.Clear();

                // read input from the user
                if (!NativeMethods.ReadConsole(stdin, buffer, BufferReadSize, out read, IntPtr.Zero))
                {
                    int error = Marshal.GetLastWin32Error();
                    throw new Win32Exception(error, "Unable to read from standard input (" + NativeMethods.Win32Error.GetText(error) + ").");
                }

                authenticationCode = buffer.ToString(0, (int)read);
                authenticationCode = authenticationCode.Trim(Environment.NewLine.ToCharArray());
            }

            return authenticationCode != null;
        }

<<<<<<< HEAD
        private static bool PromptForCredentials( Uri targetUri, out string username, out string password ) {
            return CustomPromptForCredentials( targetUri, out username, out password,
                String.Format( "Enter your credentials for {0}://{1}.", targetUri.Scheme, targetUri.DnsSafeHost ) );
=======
        private static bool PromptForCredentials(Uri targetUri, out string username, out string password)
        {
            Debug.Assert(targetUri != null);

            Trace.WriteLine("Program::PromptForCredentials");

            NativeMethods.CredentialUiInfo credUiInfo = new NativeMethods.CredentialUiInfo
            {
                BannerArt = IntPtr.Zero,
                CaptionText = Title,
                MessageText = String.Format("Enter your credentials for {0}://{1}.", targetUri.Scheme, targetUri.DnsSafeHost),
                Parent = IntPtr.Zero,
                Size = Marshal.SizeOf(typeof(NativeMethods.CredentialUiInfo))
            };

            bool saveCredentials = false;
            NativeMethods.CredentialPackFlags authPackage = NativeMethods.CredentialPackFlags.None;
            IntPtr packedAuthBufferPtr = IntPtr.Zero;
            uint packedAuthBufferSize = 0;
            NativeMethods.CredentialUiWindowsFlags flags = NativeMethods.CredentialUiWindowsFlags.Generic;

            try
            {
                // open a standard Windows authentication dialog to acquire username + password credentials
                int error;
                if ((error = NativeMethods.CredUIPromptForWindowsCredentials(ref credUiInfo,
                                                                              0,
                                                                              ref authPackage,
                                                                              IntPtr.Zero,
                                                                              0,
                                                                              out packedAuthBufferPtr,
                                                                              out packedAuthBufferSize,
                                                                              ref saveCredentials,
                                                                              flags)) != NativeMethods.Win32Error.Success)
                {
                    username = null;
                    password = null;

                    Trace.WriteLine("   credential prompt failed (" + NativeMethods.Win32Error.GetText(error) + ").");

                    return false;
                }

                // use `StringBuilder` references instead of string so that they can be written to
                StringBuilder usernameBuffer = new StringBuilder(512);
                StringBuilder domainBuffer = new StringBuilder(256);
                StringBuilder passwordBuffer = new StringBuilder(512);
                int usernameLen = usernameBuffer.Capacity;
                int passwordLen = passwordBuffer.Capacity;
                int domainLen = domainBuffer.Capacity;

                // unpack the result into locally useful data
                if (!NativeMethods.CredUnPackAuthenticationBuffer(authPackage,
                                                                  packedAuthBufferPtr,
                                                                  packedAuthBufferSize,
                                                                  usernameBuffer,
                                                                  ref usernameLen,
                                                                  domainBuffer,
                                                                  ref domainLen,
                                                                  passwordBuffer,
                                                                  ref passwordLen))
                {
                    username = null;
                    password = null;

                    error = Marshal.GetLastWin32Error();
                    Trace.WriteLine("   failed to unpack buffer (" + NativeMethods.Win32Error.GetText(error) + ").");

                    return false;
                }

                username = usernameBuffer.ToString();
                password = passwordBuffer.ToString();

                return true;
            }
            catch { throw; }
            finally
            {
                if (packedAuthBufferPtr != IntPtr.Zero)
                {
                    Marshal.FreeHGlobal(packedAuthBufferPtr);
                }
            }
>>>>>>> 7aa3b120
        }

        [Conditional("DEBUG")]
        private static void EnableDebugTrace()
        {
            // use the stderr stream for the trace as stdout is used in the cross-process communications protocol
            Trace.Listeners.Add(new ConsoleTraceListener(useErrorStream: true));
        }
    }
}<|MERGE_RESOLUTION|>--- conflicted
+++ resolved
@@ -779,306 +779,16 @@
             }
         }
 
-        private static bool CustomPromptForCredentials( Uri targetUri, out string username, out string password, string message ) {
-            NativeMethods.CredentialUiInfo credUiInfo = new NativeMethods.CredentialUiInfo {
+        private static bool PromptForCredentialsBase( Uri targetUri, out string username, out string password, string message ) {
+            Debug.Assert(targetUri != null);
+
+            Trace.WriteLine("Program::PromptForCredentials");
+
+            NativeMethods.CredentialUiInfo credUiInfo = new NativeMethods.CredentialUiInfo
+            {
                 BannerArt = IntPtr.Zero,
                 CaptionText = Title,
                 MessageText = message,
-                Parent = IntPtr.Zero,
-                Size = Marshal.SizeOf( typeof( NativeMethods.CredentialUiInfo ) )
-            };
-
-            bool saveCredentials = false;
-            NativeMethods.CredentialPackFlags authPackage = NativeMethods.CredentialPackFlags.None;
-            IntPtr packedAuthBufferPtr = IntPtr.Zero;
-            uint packedAuthBufferSize = 0;
-            NativeMethods.CredentialUiWindowsFlags flags = NativeMethods.CredentialUiWindowsFlags.Generic;
-
-            try {
-                int result;
-                if ( ( result = NativeMethods.CredUIPromptForWindowsCredentials( ref credUiInfo,
-                                                                              0,
-                                                                              ref authPackage,
-                                                                              IntPtr.Zero,
-                                                                              0,
-                                                                              out packedAuthBufferPtr,
-                                                                              out packedAuthBufferSize,
-                                                                              ref saveCredentials,
-                                                                              flags ) ) != NativeMethods.Win32Error.Success ) {
-                    username = null;
-                    password = null;
-
-                    return false;
-                }
-
-                StringBuilder usernameBuffer = new StringBuilder( 512 );
-                StringBuilder domainBuffer = new StringBuilder( 256 );
-                StringBuilder passwordBuffer = new StringBuilder( 512 );
-                int usernameLen = usernameBuffer.Capacity;
-                int passwordLen = passwordBuffer.Capacity;
-                int domainLen = domainBuffer.Capacity;
-
-                if ( !NativeMethods.CredUnPackAuthenticationBuffer( authPackage,
-                                                                  packedAuthBufferPtr,
-                                                                  packedAuthBufferSize,
-                                                                  usernameBuffer,
-                                                                  ref usernameLen,
-                                                                  domainBuffer,
-                                                                  ref domainLen,
-                                                                  passwordBuffer,
-                                                                  ref passwordLen ) ) {
-                    username = null;
-                    password = null;
-
-                    return false;
-                }
-
-                username = usernameBuffer.ToString();
-                password = passwordBuffer.ToString();
-
-                return true;
-            } catch { throw; } finally {
-                if ( packedAuthBufferPtr != IntPtr.Zero ) {
-                    Marshal.FreeHGlobal( packedAuthBufferPtr );
-                }
-            }
-        }
-
-        private static bool GithubCredentialModalPrompt( Uri targetUri, out string username, out string password ) {
-            return PromptForCredentials( targetUri, out username, out password );
-        }
-
-        private static bool GithubAuthCodeModalPrompt( Uri targetUri, GithubAuthenticationResultType resultType, out string authenticationCode ) {
-            string username;
-            string password;
-
-            var result = CustomPromptForCredentials( targetUri, out username, out password,
-                string.Format( "Enter {0} authentication code for {1}://{2}.",
-                    resultType == GithubAuthenticationResultType.TwoFactorApp ? "app" : "sms",
-                    targetUri.Scheme, targetUri.DnsSafeHost ) );
-
-            authenticationCode = "";
-
-            if ( !string.IsNullOrWhiteSpace( username ) ) {
-                authenticationCode = username;
-            } else if ( !string.IsNullOrWhiteSpace( password ) ) {
-                authenticationCode = password;
-            } else {
-                authenticationCode = null;
-            }
-
-            return authenticationCode != null;
-        }
-
-        private static bool GithubCredentialPrompt(Uri targetUri, out string username, out string password)
-        {
-            if ( operationArguments.UseModalUi ) {
-                return GithubCredentialModalPrompt( targetUri, out username, out password );
-            }
-
-            // ReadConsole 32768 fail, 32767 ok 
-            // @linquize [https://github.com/Microsoft/Git-Credential-Manager-for-Windows/commit/a62b9a19f430d038dcd85a610d97e5f763980f85]
-            const int BufferReadSize = 16 * 1024;
-
-            Debug.Assert(targetUri != null);
-
-            Trace.WriteLine("Program::GithubCredentialPrompt");
-
-            StringBuilder buffer = new StringBuilder(BufferReadSize);
-            uint read = 0;
-            uint written = 0;
-
-            username = null;
-            password = null;
-
-            NativeMethods.FileAccess fileAccessFlags = NativeMethods.FileAccess.GenericRead | NativeMethods.FileAccess.GenericWrite;
-            NativeMethods.FileAttributes fileAttributes = NativeMethods.FileAttributes.Normal;
-            NativeMethods.FileCreationDisposition fileCreationDisposition = NativeMethods.FileCreationDisposition.OpenExisting;
-            NativeMethods.FileShare fileShareFlags = NativeMethods.FileShare.Read | NativeMethods.FileShare.Write;
-
-            using (SafeFileHandle stdout = NativeMethods.CreateFile(NativeMethods.ConsoleOutName, fileAccessFlags, fileShareFlags, IntPtr.Zero, fileCreationDisposition, fileAttributes, IntPtr.Zero))
-            using (SafeFileHandle stdin = NativeMethods.CreateFile(NativeMethods.ConsoleInName, fileAccessFlags, fileShareFlags, IntPtr.Zero, fileCreationDisposition, fileAttributes, IntPtr.Zero))
-            {
-                // read the current console mode
-                NativeMethods.ConsoleMode consoleMode;
-                if (!NativeMethods.GetConsoleMode(stdin, out consoleMode))
-                {
-                    int error = Marshal.GetLastWin32Error();
-                    throw new Win32Exception(error, "Unable to determine console mode (" + NativeMethods.Win32Error.GetText(error) + ").");
-                }
-
-                Trace.WriteLine("   console mode = " + consoleMode);
-
-                // instruct the user as to what they are expected to do
-                buffer.Append("Please enter your GitHub credentials for ")
-                      .Append(targetUri.Scheme)
-                      .Append("://")
-                      .Append(targetUri.DnsSafeHost)
-                      .Append(targetUri.PathAndQuery)
-                      .AppendLine();
-                if (!NativeMethods.WriteConsole(stdout, buffer, (uint)buffer.Length, out written, IntPtr.Zero))
-                {
-                    int error = Marshal.GetLastWin32Error();
-                    throw new Win32Exception(error, "Unable to write to standard output (" + NativeMethods.Win32Error.GetText(error) + ").");
-                }
-
-                // clear the buffer for the next operation
-                buffer.Clear();
-
-                // prompt the user for the username wanted
-                buffer.Append("username: ");
-                if (!NativeMethods.WriteConsole(stdout, buffer, (uint)buffer.Length, out written, IntPtr.Zero))
-                {
-                    int error = Marshal.GetLastWin32Error();
-                    throw new Win32Exception(error, "Unable to write to standard output (" + NativeMethods.Win32Error.GetText(error) + ").");
-                }
-
-                // clear the buffer for the next operation
-                buffer.Clear();
-
-                // read input from the user
-                if (!NativeMethods.ReadConsole(stdin, buffer, BufferReadSize, out read, IntPtr.Zero))
-                {
-                    int error = Marshal.GetLastWin32Error();
-                    throw new Win32Exception(error, "Unable to read from standard input (" + NativeMethods.Win32Error.GetText(error) + ").");
-                }
-
-                // record input from the user into local storage, stripping any eol chars
-                username = buffer.ToString(0, (int)read);
-                username = username.Trim(Environment.NewLine.ToCharArray());
-
-                // clear the buffer for the next operation
-                buffer.Clear();
-
-                // set the console mode to current without echo input
-                NativeMethods.ConsoleMode consoleMode2 = consoleMode ^ NativeMethods.ConsoleMode.EchoInput;
-
-                try
-                {
-                    if (!NativeMethods.SetConsoleMode(stdin, consoleMode2))
-                    {
-                        int error = Marshal.GetLastWin32Error();
-                        throw new Win32Exception(error, "Unable to set console mode (" + NativeMethods.Win32Error.GetText(error) + ").");
-                    }
-
-                    Trace.WriteLine("   console mode = " + consoleMode2);
-
-                    // prompt the user for password
-                    buffer.Append("password: ");
-                    if (!NativeMethods.WriteConsole(stdout, buffer, (uint)buffer.Length, out written, IntPtr.Zero))
-                    {
-                        int error = Marshal.GetLastWin32Error();
-                        throw new Win32Exception(error, "Unable to write to standard output (" + NativeMethods.Win32Error.GetText(error) + ").");
-                    }
-
-                    // clear the buffer for the next operation
-                    buffer.Clear();
-
-                    // read input from the user
-                    if (!NativeMethods.ReadConsole(stdin, buffer, BufferReadSize, out read, IntPtr.Zero))
-                    {
-                        int error = Marshal.GetLastWin32Error();
-                        throw new Win32Exception(error, "Unable to read from standard input (" + NativeMethods.Win32Error.GetText(error) + ").");
-                    }
-
-                    // record input from the user into local storage, stripping any eol chars
-                    password = buffer.ToString(0, (int)read);
-                    password = password.Trim(Environment.NewLine.ToCharArray());
-                }
-                catch { throw; }
-                finally
-                {
-                    // restore the console mode to its original value
-                    if (!NativeMethods.SetConsoleMode(stdin, consoleMode))
-                    {
-                        int error = Marshal.GetLastWin32Error();
-                        throw new Win32Exception(error, "Unable to set console mode (" + NativeMethods.Win32Error.GetText(error) + ").");
-                    }
-
-                    Trace.WriteLine("   console mode = " + consoleMode);
-                }
-            }
-
-            return username != null
-                && password != null;
-        }
-
-        private static bool GithubAuthCodePrompt(Uri targetUri, GithubAuthenticationResultType resultType, out string authenticationCode)
-        {
-            if ( operationArguments.UseModalUi ) {
-                return GithubAuthCodeModalPrompt( targetUri, resultType, out authenticationCode );
-            }
-
-            // ReadConsole 32768 fail, 32767 ok 
-            // @linquize [https://github.com/Microsoft/Git-Credential-Manager-for-Windows/commit/a62b9a19f430d038dcd85a610d97e5f763980f85]
-            const int BufferReadSize = 16 * 1024;
-
-            Debug.Assert(targetUri != null);
-
-            Trace.WriteLine("Program::GithubAuthCodePrompt");
-
-            StringBuilder buffer = new StringBuilder(BufferReadSize);
-            uint read = 0;
-            uint written = 0;
-
-            authenticationCode = null;
-
-            NativeMethods.FileAccess fileAccessFlags = NativeMethods.FileAccess.GenericRead | NativeMethods.FileAccess.GenericWrite;
-            NativeMethods.FileAttributes fileAttributes = NativeMethods.FileAttributes.Normal;
-            NativeMethods.FileCreationDisposition fileCreationDisposition = NativeMethods.FileCreationDisposition.OpenExisting;
-            NativeMethods.FileShare fileShareFlags = NativeMethods.FileShare.Read | NativeMethods.FileShare.Write;
-
-            using (SafeFileHandle stdout = NativeMethods.CreateFile(NativeMethods.ConsoleOutName, fileAccessFlags, fileShareFlags, IntPtr.Zero, fileCreationDisposition, fileAttributes, IntPtr.Zero))
-            using (SafeFileHandle stdin = NativeMethods.CreateFile(NativeMethods.ConsoleInName, fileAccessFlags, fileShareFlags, IntPtr.Zero, fileCreationDisposition, fileAttributes, IntPtr.Zero))
-            {
-                string type = resultType == GithubAuthenticationResultType.TwoFactorApp
-                    ? "app"
-                    : "sms";
-
-                Trace.WriteLine("   2fa type = " + type);
-
-                buffer.AppendLine()
-                      .Append("authcode (")
-                      .Append(type)
-                      .Append("): ");
-
-                if (!NativeMethods.WriteConsole(stdout, buffer, (uint)buffer.Length, out written, IntPtr.Zero))
-                {
-                    int error = Marshal.GetLastWin32Error();
-                    throw new Win32Exception(error, "Unable to write to standard output (" + NativeMethods.Win32Error.GetText(error) + ").");
-                }
-                buffer.Clear();
-
-                // read input from the user
-                if (!NativeMethods.ReadConsole(stdin, buffer, BufferReadSize, out read, IntPtr.Zero))
-                {
-                    int error = Marshal.GetLastWin32Error();
-                    throw new Win32Exception(error, "Unable to read from standard input (" + NativeMethods.Win32Error.GetText(error) + ").");
-                }
-
-                authenticationCode = buffer.ToString(0, (int)read);
-                authenticationCode = authenticationCode.Trim(Environment.NewLine.ToCharArray());
-            }
-
-            return authenticationCode != null;
-        }
-
-<<<<<<< HEAD
-        private static bool PromptForCredentials( Uri targetUri, out string username, out string password ) {
-            return CustomPromptForCredentials( targetUri, out username, out password,
-                String.Format( "Enter your credentials for {0}://{1}.", targetUri.Scheme, targetUri.DnsSafeHost ) );
-=======
-        private static bool PromptForCredentials(Uri targetUri, out string username, out string password)
-        {
-            Debug.Assert(targetUri != null);
-
-            Trace.WriteLine("Program::PromptForCredentials");
-
-            NativeMethods.CredentialUiInfo credUiInfo = new NativeMethods.CredentialUiInfo
-            {
-                BannerArt = IntPtr.Zero,
-                CaptionText = Title,
-                MessageText = String.Format("Enter your credentials for {0}://{1}.", targetUri.Scheme, targetUri.DnsSafeHost),
                 Parent = IntPtr.Zero,
                 Size = Marshal.SizeOf(typeof(NativeMethods.CredentialUiInfo))
             };
@@ -1152,7 +862,230 @@
                     Marshal.FreeHGlobal(packedAuthBufferPtr);
                 }
             }
->>>>>>> 7aa3b120
+        }
+
+        private static bool GithubCredentialModalPrompt( Uri targetUri, out string username, out string password ) {
+            return PromptForCredentials( targetUri, out username, out password );
+        }
+
+        private static bool GithubAuthCodeModalPrompt( Uri targetUri, GithubAuthenticationResultType resultType, out string authenticationCode ) {
+            string username;
+            string password;
+
+            var result = PromptForCredentialsBase( targetUri, out username, out password,
+                string.Format( "Enter {0} authentication code for {1}://{2}.",
+                    resultType == GithubAuthenticationResultType.TwoFactorApp ? "app" : "sms",
+                    targetUri.Scheme, targetUri.DnsSafeHost ) );
+
+            authenticationCode = "";
+
+            if ( !string.IsNullOrWhiteSpace( username ) ) {
+                authenticationCode = username;
+            } else if ( !string.IsNullOrWhiteSpace( password ) ) {
+                authenticationCode = password;
+            } else {
+                authenticationCode = null;
+            }
+
+            return authenticationCode != null;
+        }
+
+        private static bool GithubCredentialPrompt(Uri targetUri, out string username, out string password)
+        {
+            if ( operationArguments.UseModalUi ) {
+                return GithubCredentialModalPrompt( targetUri, out username, out password );
+            }
+
+            // ReadConsole 32768 fail, 32767 ok 
+            // @linquize [https://github.com/Microsoft/Git-Credential-Manager-for-Windows/commit/a62b9a19f430d038dcd85a610d97e5f763980f85]
+            const int BufferReadSize = 16 * 1024;
+
+            Debug.Assert(targetUri != null);
+
+            Trace.WriteLine("Program::GithubCredentialPrompt");
+
+            StringBuilder buffer = new StringBuilder(BufferReadSize);
+            uint read = 0;
+            uint written = 0;
+
+            username = null;
+            password = null;
+
+            NativeMethods.FileAccess fileAccessFlags = NativeMethods.FileAccess.GenericRead | NativeMethods.FileAccess.GenericWrite;
+            NativeMethods.FileAttributes fileAttributes = NativeMethods.FileAttributes.Normal;
+            NativeMethods.FileCreationDisposition fileCreationDisposition = NativeMethods.FileCreationDisposition.OpenExisting;
+            NativeMethods.FileShare fileShareFlags = NativeMethods.FileShare.Read | NativeMethods.FileShare.Write;
+
+            using (SafeFileHandle stdout = NativeMethods.CreateFile(NativeMethods.ConsoleOutName, fileAccessFlags, fileShareFlags, IntPtr.Zero, fileCreationDisposition, fileAttributes, IntPtr.Zero))
+            using (SafeFileHandle stdin = NativeMethods.CreateFile(NativeMethods.ConsoleInName, fileAccessFlags, fileShareFlags, IntPtr.Zero, fileCreationDisposition, fileAttributes, IntPtr.Zero))
+            {
+                // read the current console mode
+                NativeMethods.ConsoleMode consoleMode;
+                if (!NativeMethods.GetConsoleMode(stdin, out consoleMode))
+                {
+                    int error = Marshal.GetLastWin32Error();
+                    throw new Win32Exception(error, "Unable to determine console mode (" + NativeMethods.Win32Error.GetText(error) + ").");
+                }
+
+                Trace.WriteLine("   console mode = " + consoleMode);
+
+                // instruct the user as to what they are expected to do
+                buffer.Append("Please enter your GitHub credentials for ")
+                      .Append(targetUri.Scheme)
+                      .Append("://")
+                      .Append(targetUri.DnsSafeHost)
+                      .Append(targetUri.PathAndQuery)
+                      .AppendLine();
+                if (!NativeMethods.WriteConsole(stdout, buffer, (uint)buffer.Length, out written, IntPtr.Zero))
+                {
+                    int error = Marshal.GetLastWin32Error();
+                    throw new Win32Exception(error, "Unable to write to standard output (" + NativeMethods.Win32Error.GetText(error) + ").");
+                }
+
+                // clear the buffer for the next operation
+                buffer.Clear();
+
+                // prompt the user for the username wanted
+                buffer.Append("username: ");
+                if (!NativeMethods.WriteConsole(stdout, buffer, (uint)buffer.Length, out written, IntPtr.Zero))
+                {
+                    int error = Marshal.GetLastWin32Error();
+                    throw new Win32Exception(error, "Unable to write to standard output (" + NativeMethods.Win32Error.GetText(error) + ").");
+                }
+
+                // clear the buffer for the next operation
+                buffer.Clear();
+
+                // read input from the user
+                if (!NativeMethods.ReadConsole(stdin, buffer, BufferReadSize, out read, IntPtr.Zero))
+                {
+                    int error = Marshal.GetLastWin32Error();
+                    throw new Win32Exception(error, "Unable to read from standard input (" + NativeMethods.Win32Error.GetText(error) + ").");
+                }
+
+                // record input from the user into local storage, stripping any eol chars
+                username = buffer.ToString(0, (int)read);
+                username = username.Trim(Environment.NewLine.ToCharArray());
+
+                // clear the buffer for the next operation
+                buffer.Clear();
+
+                // set the console mode to current without echo input
+                NativeMethods.ConsoleMode consoleMode2 = consoleMode ^ NativeMethods.ConsoleMode.EchoInput;
+
+                try
+                {
+                    if (!NativeMethods.SetConsoleMode(stdin, consoleMode2))
+                    {
+                        int error = Marshal.GetLastWin32Error();
+                        throw new Win32Exception(error, "Unable to set console mode (" + NativeMethods.Win32Error.GetText(error) + ").");
+                    }
+
+                    Trace.WriteLine("   console mode = " + consoleMode2);
+
+                    // prompt the user for password
+                    buffer.Append("password: ");
+                    if (!NativeMethods.WriteConsole(stdout, buffer, (uint)buffer.Length, out written, IntPtr.Zero))
+                    {
+                        int error = Marshal.GetLastWin32Error();
+                        throw new Win32Exception(error, "Unable to write to standard output (" + NativeMethods.Win32Error.GetText(error) + ").");
+                    }
+
+                    // clear the buffer for the next operation
+                    buffer.Clear();
+
+                    // read input from the user
+                    if (!NativeMethods.ReadConsole(stdin, buffer, BufferReadSize, out read, IntPtr.Zero))
+                    {
+                        int error = Marshal.GetLastWin32Error();
+                        throw new Win32Exception(error, "Unable to read from standard input (" + NativeMethods.Win32Error.GetText(error) + ").");
+                    }
+
+                    // record input from the user into local storage, stripping any eol chars
+                    password = buffer.ToString(0, (int)read);
+                    password = password.Trim(Environment.NewLine.ToCharArray());
+                }
+                catch { throw; }
+                finally
+                {
+                    // restore the console mode to its original value
+                    if (!NativeMethods.SetConsoleMode(stdin, consoleMode))
+                    {
+                        int error = Marshal.GetLastWin32Error();
+                        throw new Win32Exception(error, "Unable to set console mode (" + NativeMethods.Win32Error.GetText(error) + ").");
+                    }
+
+                    Trace.WriteLine("   console mode = " + consoleMode);
+                }
+            }
+
+            return username != null
+                && password != null;
+        }
+
+        private static bool GithubAuthCodePrompt(Uri targetUri, GithubAuthenticationResultType resultType, out string authenticationCode)
+        {
+            if ( operationArguments.UseModalUi ) {
+                return GithubAuthCodeModalPrompt( targetUri, resultType, out authenticationCode );
+            }
+
+            // ReadConsole 32768 fail, 32767 ok 
+            // @linquize [https://github.com/Microsoft/Git-Credential-Manager-for-Windows/commit/a62b9a19f430d038dcd85a610d97e5f763980f85]
+            const int BufferReadSize = 16 * 1024;
+
+            Debug.Assert(targetUri != null);
+
+            Trace.WriteLine("Program::GithubAuthCodePrompt");
+
+            StringBuilder buffer = new StringBuilder(BufferReadSize);
+            uint read = 0;
+            uint written = 0;
+
+            authenticationCode = null;
+
+            NativeMethods.FileAccess fileAccessFlags = NativeMethods.FileAccess.GenericRead | NativeMethods.FileAccess.GenericWrite;
+            NativeMethods.FileAttributes fileAttributes = NativeMethods.FileAttributes.Normal;
+            NativeMethods.FileCreationDisposition fileCreationDisposition = NativeMethods.FileCreationDisposition.OpenExisting;
+            NativeMethods.FileShare fileShareFlags = NativeMethods.FileShare.Read | NativeMethods.FileShare.Write;
+
+            using (SafeFileHandle stdout = NativeMethods.CreateFile(NativeMethods.ConsoleOutName, fileAccessFlags, fileShareFlags, IntPtr.Zero, fileCreationDisposition, fileAttributes, IntPtr.Zero))
+            using (SafeFileHandle stdin = NativeMethods.CreateFile(NativeMethods.ConsoleInName, fileAccessFlags, fileShareFlags, IntPtr.Zero, fileCreationDisposition, fileAttributes, IntPtr.Zero))
+            {
+                string type = resultType == GithubAuthenticationResultType.TwoFactorApp
+                    ? "app"
+                    : "sms";
+
+                Trace.WriteLine("   2fa type = " + type);
+
+                buffer.AppendLine()
+                      .Append("authcode (")
+                      .Append(type)
+                      .Append("): ");
+
+                if (!NativeMethods.WriteConsole(stdout, buffer, (uint)buffer.Length, out written, IntPtr.Zero))
+                {
+                    int error = Marshal.GetLastWin32Error();
+                    throw new Win32Exception(error, "Unable to write to standard output (" + NativeMethods.Win32Error.GetText(error) + ").");
+                }
+                buffer.Clear();
+
+                // read input from the user
+                if (!NativeMethods.ReadConsole(stdin, buffer, BufferReadSize, out read, IntPtr.Zero))
+                {
+                    int error = Marshal.GetLastWin32Error();
+                    throw new Win32Exception(error, "Unable to read from standard input (" + NativeMethods.Win32Error.GetText(error) + ").");
+                }
+
+                authenticationCode = buffer.ToString(0, (int)read);
+                authenticationCode = authenticationCode.Trim(Environment.NewLine.ToCharArray());
+            }
+
+            return authenticationCode != null;
+        }
+
+        private static bool PromptForCredentials( Uri targetUri, out string username, out string password ) {
+            return PromptForCredentialsBase( targetUri, out username, out password,
+                String.Format( "Enter your credentials for {0}://{1}.", targetUri.Scheme, targetUri.DnsSafeHost ) );
         }
 
         [Conditional("DEBUG")]
